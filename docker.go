--- conflicted
+++ resolved
@@ -60,7 +60,6 @@
 		exit()
 	}
 
-<<<<<<< HEAD
 	if err := createDockerNetwork(); err != nil {
 		die("could not create docker network gamma: %s", err)
 	}
@@ -76,14 +75,9 @@
 	for _, value := range dockerOptions.env {
 		args = append(args, "-e", value)
 	}
-	args = append(args, run)
+	args = append(args, run, "./gamma-server", "-override-config", *flagOverrideConfig)
 
 	out, err := exec.Command("docker",  args...).CombinedOutput()
-=======
-	p := fmt.Sprintf("%d:8080", *flagPort)
-	run := fmt.Sprintf(DOCKER_RUN, gammaVersion)
-	out, err := exec.Command("docker", "run", "-d", "--name", CONTAINER_NAME, "-p", p, run, "./gamma-server", "-override-config", *flagOverrideConfig).CombinedOutput()
->>>>>>> f65b7e9b
 	if err != nil {
 		die("Could not exec 'docker run' command.\n\n%s", out)
 	}
